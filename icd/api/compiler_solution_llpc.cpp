/*
 ***********************************************************************************************************************
 *
 *  Copyright (c) 2019-2021 Advanced Micro Devices, Inc. All Rights Reserved.
 *
 *  Permission is hereby granted, free of charge, to any person obtaining a copy
 *  of this software and associated documentation files (the "Software"), to deal
 *  in the Software without restriction, including without limitation the rights
 *  to use, copy, modify, merge, publish, distribute, sublicense, and/or sell
 *  copies of the Software, and to permit persons to whom the Software is
 *  furnished to do so, subject to the following conditions:
 *
 *  The above copyright notice and this permission notice shall be included in all
 *  copies or substantial portions of the Software.
 *
 *  THE SOFTWARE IS PROVIDED "AS IS", WITHOUT WARRANTY OF ANY KIND, EXPRESS OR
 *  IMPLIED, INCLUDING BUT NOT LIMITED TO THE WARRANTIES OF MERCHANTABILITY,
 *  FITNESS FOR A PARTICULAR PURPOSE AND NONINFRINGEMENT. IN NO EVENT SHALL THE
 *  AUTHORS OR COPYRIGHT HOLDERS BE LIABLE FOR ANY CLAIM, DAMAGES OR OTHER
 *  LIABILITY, WHETHER IN AN ACTION OF CONTRACT, TORT OR OTHERWISE, ARISING FROM,
 *  OUT OF OR IN CONNECTION WITH THE SOFTWARE OR THE USE OR OTHER DEALINGS IN THE
 *  SOFTWARE.
 *
 **********************************************************************************************************************/
/**
***********************************************************************************************************************
* @file  compiler_solution_llpc.cpp
* @brief Contains implementation of CompilerSolutionLlpc
***********************************************************************************************************************
*/
#include "include/compiler_solution_llpc.h"
#include "include/vk_device.h"
#include "include/vk_physical_device.h"
#include "include/vk_shader.h"
#include "include/vk_pipeline_cache.h"

#include <inttypes.h>

namespace vk
{

// =====================================================================================================================
CompilerSolutionLlpc::CompilerSolutionLlpc(
    PhysicalDevice* pPhysicalDevice)
    :
    CompilerSolution(pPhysicalDevice),
    m_pLlpc(nullptr)
{

}

// =====================================================================================================================
CompilerSolutionLlpc::~CompilerSolutionLlpc()
{
    VK_ASSERT(m_pLlpc == nullptr);
}

// =====================================================================================================================
// Initialize CompilerSolutionLlpc class
VkResult CompilerSolutionLlpc::Initialize(
    Vkgc::GfxIpVersion gfxIp,
    Pal::GfxIpLevel    gfxIpLevel,
    Vkgc::ICache*      pCache)
{
    const RuntimeSettings& settings = m_pPhysicalDevice->GetRuntimeSettings();
    Vkgc::ICache* pInternalCache = pCache;
    if (settings.shaderCacheMode == ShaderCacheDisable)
    {
        pInternalCache = nullptr;
    }

    VkResult result = CompilerSolution::Initialize(gfxIp, gfxIpLevel, pInternalCache);

    if (result == VK_SUCCESS)
    {
        result = CreateLlpcCompiler(pInternalCache);
    }

    return result;
}

// =====================================================================================================================
// Destroy CompilerSolutionLlpc class
void CompilerSolutionLlpc::Destroy()
{
    if (m_pLlpc)
    {
        m_pLlpc->Destroy();
        m_pLlpc = nullptr;
    }
}

// =====================================================================================================================
// Get size of shader cache object
size_t CompilerSolutionLlpc::GetShaderCacheSize(
    PipelineCompilerType cacheType)
{
    VK_NEVER_CALLED();
    return 0;
}

// =====================================================================================================================
// Creates shader cache object.
VkResult CompilerSolutionLlpc::CreateShaderCache(
    const void*  pInitialData,
    size_t       initialDataSize,
    void*        pShaderCacheMem,
    ShaderCache* pShaderCache)
{
    VK_IGNORE(pShaderCacheMem);

    return VK_ERROR_INITIALIZATION_FAILED;
}

// =====================================================================================================================
// Builds shader module from SPIR-V binary code.
VkResult CompilerSolutionLlpc::BuildShaderModule(
    const Device*                pDevice,
    VkShaderModuleCreateFlags    flags,
    size_t                       codeSize,
    const void*                  pCode,
    ShaderModuleHandle*          pShaderModule,
    const Util::MetroHash::Hash& hash)
{
    VK_IGNORE(pDevice);
    VK_IGNORE(hash);
    VkResult result = VK_SUCCESS;
    auto pInstance = m_pPhysicalDevice->Manager()->VkInstance();

    // Build LLPC shader module
    Llpc::ShaderModuleBuildInfo  moduleInfo = {};
    Llpc::ShaderModuleBuildOut   buildOut = {};
    void* pShaderMemory = nullptr;

    moduleInfo.pInstance      = pInstance;
    moduleInfo.pfnOutputAlloc = AllocateShaderOutput;
    moduleInfo.pUserData      = &pShaderMemory;
    moduleInfo.shaderBin.pCode    = pCode;
    moduleInfo.shaderBin.codeSize = codeSize;

    auto pPipelineCompiler = m_pPhysicalDevice->GetCompiler();
    pPipelineCompiler->ApplyPipelineOptions(pDevice, 0, &moduleInfo.options.pipelineOptions);
<<<<<<< HEAD
    #if LLPC_CLIENT_INTERFACE_MAJOR_VERSION < 50
    moduleInfo.options.enableOpt = (flags & VK_SHADER_MODULE_ENABLE_OPT_BIT) ? true : false;
    #endif
=======
#if LLPC_CLIENT_INTERFACE_MAJOR_VERSION < 50
    moduleInfo.options.enableOpt = (flags & VK_SHADER_MODULE_ENABLE_OPT_BIT) ? true : false;
#endif
>>>>>>> 477361f6

    Vkgc::Result llpcResult = m_pLlpc->BuildShaderModule(&moduleInfo, &buildOut);

    if ((llpcResult == Vkgc::Result::Success) || (llpcResult == Vkgc::Result::Delayed))
    {
        pShaderModule->pLlpcShaderModule = buildOut.pModuleData;
        VK_ASSERT(pShaderMemory == pShaderModule->pLlpcShaderModule);
    }
    else
    {
        // Clean up if fail
        pInstance->FreeMem(pShaderMemory);
        if (llpcResult == Vkgc::Result::ErrorOutOfMemory)
        {
            result = VK_ERROR_OUT_OF_HOST_MEMORY;
        }
        else
        {
            result = VK_ERROR_INITIALIZATION_FAILED;
        }
    }

    return result;
}

// =====================================================================================================================
// Frees shader module memory
void CompilerSolutionLlpc::FreeShaderModule(ShaderModuleHandle* pShaderModule)
{
    auto pInstance = m_pPhysicalDevice->Manager()->VkInstance();

    pInstance->FreeMem(pShaderModule->pLlpcShaderModule);
}

// =====================================================================================================================
// Creates graphics pipeline binary.
VkResult CompilerSolutionLlpc::CreateGraphicsPipelineBinary(
    Device*                           pDevice,
    uint32_t                          deviceIdx,
    PipelineCache*                    pPipelineCache,
    GraphicsPipelineBinaryCreateInfo* pCreateInfo,
    size_t*                           pPipelineBinarySize,
    const void**                      ppPipelineBinary,
    Vkgc::PipelineShaderInfo**        ppShadersInfo,
    void*                             pPipelineDumpHandle,
    uint64_t                          pipelineHash,
    Util::MetroHash::Hash*            pCacheId,
    int64_t*                          pCompileTime)
{
    VK_IGNORE(pDevice);
    VK_IGNORE(pipelineHash);
    VK_IGNORE(pCacheId);
    const RuntimeSettings& settings = m_pPhysicalDevice->GetRuntimeSettings();
    auto                   pInstance = m_pPhysicalDevice->Manager()->VkInstance();

    VkResult result = VK_SUCCESS;

    // Build the LLPC pipeline
    Llpc::GraphicsPipelineBuildOut  pipelineOut = {};
    void* pLlpcPipelineBuffer = nullptr;

    int64_t startTime = Util::GetPerfCpuTime();
    // Fill pipeline create info for LLPC
    auto pPipelineBuildInfo = &pCreateInfo->pipelineInfo;
    pPipelineBuildInfo->pInstance      = pInstance;
    pPipelineBuildInfo->pfnOutputAlloc = AllocateShaderOutput;
    pPipelineBuildInfo->pUserData      = &pLlpcPipelineBuffer;
    pPipelineBuildInfo->iaState.deviceIndex = deviceIdx;
    if ((pPipelineCache != nullptr) && (settings.shaderCacheMode != ShaderCacheDisable))
    {
        pPipelineBuildInfo->cache = pPipelineCache->GetCacheAdapter();
    }

    // By default the client hash provided to PAL is more accurate than the one used by pipeline
    // profiles.
    //
    // Optionally (based on panel setting), these can be set to temporarily match by devs.  This
    // can be useful when other tools (such as PAL's profiling layer) are used to measure shaders
    // while building a pipeline profile which uses the profile hash.
    if (settings.pipelineUseProfileHashAsClientHash)
    {
        for (uint32_t stage = 0; stage < ShaderStage::ShaderStageGfxCount; ++stage)
        {
            ppShadersInfo[stage]->options.clientHash.lower = pCreateInfo->pipelineProfileKey.shaders[stage].codeHash.lower;
            ppShadersInfo[stage]->options.clientHash.upper = pCreateInfo->pipelineProfileKey.shaders[stage].codeHash.upper;
        }
    }

    auto llpcResult = m_pLlpc->BuildGraphicsPipeline(pPipelineBuildInfo, &pipelineOut, pPipelineDumpHandle);
    pCreateInfo->pipelineFeedback = {};
    memset(pCreateInfo->stageFeedback, 0, sizeof(pCreateInfo->stageFeedback));
    if (llpcResult != Vkgc::Result::Success)
    {
        // There shouldn't be anything to free for the failure case
        VK_ASSERT(pLlpcPipelineBuffer == nullptr);
        result = VK_ERROR_INITIALIZATION_FAILED;
    }
    else
    {
        *ppPipelineBinary   = pipelineOut.pipelineBin.pCode;
        *pPipelineBinarySize = pipelineOut.pipelineBin.codeSize;
        if (pipelineOut.pipelineCacheAccess != Llpc::CacheAccessInfo::CacheNotChecked)
        {
            pCreateInfo->pipelineFeedback.feedbackValid = true;
            pCreateInfo->pipelineFeedback.hitApplicationCache =
                (pipelineOut.pipelineCacheAccess == Llpc::CacheAccessInfo::CacheHit);
        }
        UpdateStageCreationFeedback(pCreateInfo->stageFeedback,
                                    pPipelineBuildInfo->vs,
                                    pipelineOut.stageCacheAccesses,
                                    ShaderStage::ShaderStageVertex);
        UpdateStageCreationFeedback(pCreateInfo->stageFeedback,
                                    pPipelineBuildInfo->tcs,
                                    pipelineOut.stageCacheAccesses,
                                    ShaderStage::ShaderStageTessControl);
        UpdateStageCreationFeedback(pCreateInfo->stageFeedback,
                                    pPipelineBuildInfo->tes,
                                    pipelineOut.stageCacheAccesses,
                                    ShaderStage::ShaderStageTessEval);
        UpdateStageCreationFeedback(pCreateInfo->stageFeedback,
                                    pPipelineBuildInfo->gs,
                                    pipelineOut.stageCacheAccesses,
                                    ShaderStage::ShaderStageGeometry);
        UpdateStageCreationFeedback(pCreateInfo->stageFeedback,
                                    pPipelineBuildInfo->fs,
                                    pipelineOut.stageCacheAccesses,
                                    ShaderStage::ShaderStageFragment);
    }

    if (settings.enablePipelineDump && (pPipelineDumpHandle != nullptr))
    {
        if (result == VK_SUCCESS)
        {
            char extraInfo[256];
            ShaderOptimizerKey* pShaderKey = &pCreateInfo->pipelineProfileKey.shaders[0];
            Util::Snprintf(extraInfo, sizeof(extraInfo), "\n;PipelineOptimizer\n");
            Vkgc::IPipelineDumper::DumpPipelineExtraInfo(pPipelineDumpHandle, extraInfo);
            for (uint32_t i = 0; i < ShaderStageCount; i++)
            {
                if (pShaderKey[i].codeHash.upper || pShaderKey[i].codeHash.lower)
                {
                    const char* pName = GetShaderStageName(static_cast<ShaderStage>(i));
                    Util::Snprintf(
                        extraInfo,
                        sizeof(extraInfo),
                        ";%s Shader Profile Key: 0x%016" PRIX64 "%016" PRIX64 ",\n",
                        pName,
                        pShaderKey[i].codeHash.upper,
                        pShaderKey[i].codeHash.lower);
                    Vkgc::IPipelineDumper::DumpPipelineExtraInfo(pPipelineDumpHandle, extraInfo);
                }
            }
        }
    }

    *pCompileTime = Util::GetPerfCpuTime() - startTime;

    return result;
}

// =====================================================================================================================
// Creates compute pipeline binary.
VkResult CompilerSolutionLlpc::CreateComputePipelineBinary(
    Device*                          pDevice,
    uint32_t                         deviceIdx,
    PipelineCache*                   pPipelineCache,
    ComputePipelineBinaryCreateInfo* pCreateInfo,
    size_t*                          pPipelineBinarySize,
    const void**                     ppPipelineBinary,
    void*                            pPipelineDumpHandle,
    uint64_t                         pipelineHash,
    Util::MetroHash::Hash*           pCacheId,
    int64_t*                         pCompileTime)
{
    VK_IGNORE(pDevice);
    VK_IGNORE(pipelineHash);
    VK_IGNORE(pCacheId);

    const RuntimeSettings& settings = m_pPhysicalDevice->GetRuntimeSettings();
    auto                   pInstance = m_pPhysicalDevice->Manager()->VkInstance();
    AppProfile             appProfile = m_pPhysicalDevice->GetAppProfile();

    Vkgc::ComputePipelineBuildInfo* pPipelineBuildInfo = &pCreateInfo->pipelineInfo;

    VkResult result = VK_SUCCESS;

    int64_t startTime = Util::GetPerfCpuTime();

    // Build the LLPC pipeline
    Llpc::ComputePipelineBuildOut  pipelineOut         = {};
    void*                          pLlpcPipelineBuffer = nullptr;

    // Fill pipeline create info for LLPC
    pPipelineBuildInfo->pInstance      = pInstance;
    pPipelineBuildInfo->pfnOutputAlloc = AllocateShaderOutput;
    pPipelineBuildInfo->pUserData      = &pLlpcPipelineBuffer;
    if ((pPipelineCache != nullptr) && (settings.shaderCacheMode != ShaderCacheDisable))
    {
        pPipelineBuildInfo->cache = pPipelineCache->GetCacheAdapter();
    }

    // Force enable automatic workgroup reconfigure.
    if (appProfile == AppProfile::DawnOfWarIII)
    {
        pPipelineBuildInfo->options.reconfigWorkgroupLayout = true;
    }

    // By default the client hash provided to PAL is more accurate than the one used by pipeline
    // profiles.
    //
    // Optionally (based on panel setting), these can be set to temporarily match by devs.  This
    // can be useful when other tools (such as PAL's profiling layer) are used to measure shaders
    // while building a pipeline profile which uses the profile hash.
    if (settings.pipelineUseProfileHashAsClientHash)
    {
        pPipelineBuildInfo->cs.options.clientHash.lower =
            pCreateInfo->pipelineProfileKey.shaders[ShaderStage::ShaderStageCompute].codeHash.lower;
        pPipelineBuildInfo->cs.options.clientHash.upper =
            pCreateInfo->pipelineProfileKey.shaders[ShaderStage::ShaderStageCompute].codeHash.upper;
    }

    // Build pipline binary
    auto llpcResult = m_pLlpc->BuildComputePipeline(pPipelineBuildInfo, &pipelineOut, pPipelineDumpHandle);
    pCreateInfo->pipelineFeedback = {};
    pCreateInfo->stageFeedback = {};
    if (llpcResult != Vkgc::Result::Success)
    {
        // There shouldn't be anything to free for the failure case
        VK_ASSERT(pLlpcPipelineBuffer == nullptr);
        if (llpcResult == Vkgc::Result::ErrorOutOfMemory)
        {
            result = VK_ERROR_OUT_OF_HOST_MEMORY;
        }
        else
        {
            result = VK_ERROR_INITIALIZATION_FAILED;
        }
    }
    else
    {
        *ppPipelineBinary = pipelineOut.pipelineBin.pCode;
        *pPipelineBinarySize = pipelineOut.pipelineBin.codeSize;
        if (pipelineOut.pipelineCacheAccess != Llpc::CacheAccessInfo::CacheNotChecked)
        {
            pCreateInfo->pipelineFeedback.feedbackValid = true;
            pCreateInfo->pipelineFeedback.hitApplicationCache =
                (pipelineOut.pipelineCacheAccess == Llpc::CacheAccessInfo::CacheHit);
        }
        if (pipelineOut.stageCacheAccess != Llpc::CacheAccessInfo::CacheNotChecked)
        {
            pCreateInfo->stageFeedback.feedbackValid = true;
            pCreateInfo->stageFeedback.hitApplicationCache =
                (pipelineOut.stageCacheAccess == Llpc::CacheAccessInfo::CacheHit);
        }
    }
    VK_ASSERT(*ppPipelineBinary == pLlpcPipelineBuffer);

    if (settings.enablePipelineDump && (pPipelineDumpHandle != nullptr))
    {
        if (result == VK_SUCCESS)
        {
            char extraInfo[256];
            ShaderOptimizerKey* pShaderKey = &pCreateInfo->pipelineProfileKey.shaders[ShaderStage::ShaderStageCompute];
            Util::Snprintf(extraInfo, sizeof(extraInfo), "\n\n;PipelineOptimizer\n");
            Vkgc::IPipelineDumper::DumpPipelineExtraInfo(pPipelineDumpHandle, extraInfo);

            if (pShaderKey->codeHash.upper || pShaderKey->codeHash.lower)
            {
                const char* pName = GetShaderStageName(ShaderStage::ShaderStageCompute);
                Util::Snprintf(
                    extraInfo,
                    sizeof(extraInfo),
                    ";%s Shader Profile Key: 0x%016" PRIX64 "%016" PRIX64 ",\n",
                    pName,
                    pShaderKey->codeHash.upper,
                    pShaderKey->codeHash.lower);
                Vkgc::IPipelineDumper::DumpPipelineExtraInfo(pPipelineDumpHandle, extraInfo);
            }
        }
    }

    *pCompileTime = Util::GetPerfCpuTime() - startTime;

    return result;
}

// =====================================================================================================================
void CompilerSolutionLlpc::FreeGraphicsPipelineBinary(
    const void*                 pPipelineBinary,
    size_t                      binarySize)
{
    VK_IGNORE(binarySize);
    m_pPhysicalDevice->Manager()->VkInstance()->FreeMem(const_cast<void*>(pPipelineBinary));
}

// =====================================================================================================================
void CompilerSolutionLlpc::FreeComputePipelineBinary(
    const void*                 pPipelineBinary,
    size_t                      binarySize)
{
    VK_IGNORE(binarySize);
    m_pPhysicalDevice->Manager()->VkInstance()->FreeMem(const_cast<void*>(pPipelineBinary));
}

// =====================================================================================================================
// Create the LLPC compiler
VkResult CompilerSolutionLlpc::CreateLlpcCompiler(
    Vkgc::ICache* pCache)
{
    const uint32_t         OptionBufferSize = 4096;
    const uint32_t         MaxLlpcOptions   = 32;
    Llpc::ICompiler*       pCompiler        = nullptr;
    const RuntimeSettings& settings         = m_pPhysicalDevice->GetRuntimeSettings();
    AppProfile             appProfile       = m_pPhysicalDevice->GetAppProfile();
    // Get the executable name and path
    char  executableNameBuffer[PATH_MAX];
    char* pExecutablePtr;
    Pal::Result palResult = Util::GetExecutableName(&executableNameBuffer[0],
                                                    &pExecutablePtr,
                                                    sizeof(executableNameBuffer));
    VK_ASSERT(palResult == Pal::Result::Success);

    // Initialize LLPC options according to runtime settings
    const char*        llpcOptions[MaxLlpcOptions]     = {};
    char               optionBuffers[OptionBufferSize] = {};

    char*              pOptionBuffer                   = &optionBuffers[0];
    size_t             bufSize                         = OptionBufferSize;
    int                optionLength                    = 0;
    uint32_t           numOptions                      = 0;
    // Identify for Icd and stanalone compiler
    llpcOptions[numOptions++] = Llpc::VkIcdName;

    // Enable shadow descriptor table
    Pal::DeviceProperties info;
    m_pPhysicalDevice->PalDevice()->GetProperties(&info);

    // LLPC log options
    llpcOptions[numOptions++] = (settings.enableLog & 1) ? "-enable-errs=1" : "-enable-errs=0";
    llpcOptions[numOptions++] = (settings.enableLog & 2) ? "-enable-outs=1" : "-enable-outs=0";

    char logFileName[PATH_MAX] = {};

    Util::Snprintf(&logFileName[0], PATH_MAX, "%s/%sLlpc", settings.pipelineDumpDir, settings.logFileName);

    optionLength = Util::Snprintf(pOptionBuffer, bufSize, "-log-file-outs=%s", logFileName);
    ++optionLength;
    llpcOptions[numOptions++] = pOptionBuffer;
    pOptionBuffer += optionLength;
    bufSize -= optionLength;

    optionLength = Util::Snprintf(pOptionBuffer, bufSize, "-log-file-dbgs=%s", settings.debugLogFileName);
    ++optionLength;
    llpcOptions[numOptions++] = pOptionBuffer;
    pOptionBuffer += optionLength;
    bufSize -= optionLength;

    // Generate ELF binary, not assembly text
    llpcOptions[numOptions++] = "-filetype=obj";

    // LLPC debug options
    if (settings.enableDebug)
    {
        llpcOptions[numOptions++] = "-debug";
    }

    // LLPC pipeline dump options
    if (settings.enablePipelineDump)
    {
        llpcOptions[numOptions++] = "-enable-pipeline-dump";
    }

    optionLength = Util::Snprintf(pOptionBuffer, bufSize, "-pipeline-dump-dir=%s", settings.pipelineDumpDir);
    ++optionLength;
    llpcOptions[numOptions++] = pOptionBuffer;
    pOptionBuffer += optionLength;
    bufSize -= optionLength;

    // NOTE: For testing consistency, these options should be kept the same as those of
    // "amdllpc" (Init()).
    // WARNING: Do not conditionally add options based on GFXIP version as these will
    // break support for systems with a mixture of ASICs. GFXIP dependent options
    // should be subtarget features or handled in LLVM backend.
    llpcOptions[numOptions++] = "-simplifycfg-sink-common=false";
    llpcOptions[numOptions++] = "-amdgpu-vgpr-index-mode"; // force VGPR indexing on GFX8

    llpcOptions[numOptions++] = "-amdgpu-atomic-optimizations";
    llpcOptions[numOptions++] = "-use-gpu-divergence-analysis";

    llpcOptions[numOptions++] = "-enable-load-scalarizer";
    llpcOptions[numOptions++] = "-scalar-threshold=3";

    if ((appProfile == AppProfile::SeriousSamFusion) ||
        (appProfile == AppProfile::Talos))
    {
        llpcOptions[numOptions++] = "-unroll-partial-threshold=700";
    }

    ShaderCacheMode shaderCacheMode = settings.shaderCacheMode;
    if ((appProfile == AppProfile::MadMax) ||
        (appProfile == AppProfile::SedpEngine) ||
        (appProfile == AppProfile::ThronesOfBritannia))
    {
        llpcOptions[numOptions++] = "-enable-si-scheduler";
        // si-scheduler interacts badly with SIFormMemoryClauses pass, so
        // disable the effect of that pass by limiting clause length to 1.
        llpcOptions[numOptions++] = "-amdgpu-max-memory-clause=1";
    }

    optionLength = Util::Snprintf(pOptionBuffer, bufSize, "-executable-name=%s", pExecutablePtr);
    ++optionLength;
    llpcOptions[numOptions++] = pOptionBuffer;
    pOptionBuffer += optionLength;
    bufSize -= optionLength;

    optionLength = Util::Snprintf(pOptionBuffer, bufSize, "-shader-cache-file-dir=%s", m_pPhysicalDevice->PalDevice()->GetCacheFilePath());
    ++optionLength;
    llpcOptions[numOptions++] = pOptionBuffer;
    pOptionBuffer += optionLength;
    bufSize -= optionLength;

    optionLength = Util::Snprintf(pOptionBuffer, bufSize, "-shader-cache-mode=%d", shaderCacheMode);
    ++optionLength;
    llpcOptions[numOptions++] = pOptionBuffer;
    pOptionBuffer += optionLength;
    bufSize -= optionLength;

    optionLength = Util::Snprintf(pOptionBuffer, bufSize, "-subgroup-size=%d", m_pPhysicalDevice->GetSubgroupSize());
    ++optionLength;
    llpcOptions[numOptions++] = pOptionBuffer;
    pOptionBuffer += optionLength;
    bufSize -= optionLength;

    if ((m_gfxIp.major == 10) && (m_gfxIp.minor >= 3))
    {
        // Enable flat scratch for gfx10.3+
        llpcOptions[numOptions++] = "-amdgpu-enable-flat-scratch";
    }

    if (settings.llpcOptions[0] != '\0')
    {
        const char* pOptions = &settings.llpcOptions[0];
        VK_ASSERT(pOptions[0] == '-');

        // Split options
        while (pOptions)
        {
            const char* pNext = strchr(pOptions, ' ');
            const char* pOption = nullptr;
            if (pNext)
            {
                // Copy options to option buffer
                optionLength = static_cast<int32_t>(pNext - pOptions);
                memcpy(pOptionBuffer, pOptions, optionLength);
                pOptionBuffer[optionLength] = 0;
                pOption = pOptionBuffer;
                pOptionBuffer += (optionLength + 1);
                bufSize -= (optionLength + 1);
                pOptions = strchr(pOptions + optionLength, '-');
            }
            else
            {
                pOption = pOptions;
                pOptions = nullptr;
            }

            const char* pNameEnd = strchr(pOption, '=');
            size_t nameLength = (pNameEnd != nullptr) ? (pNameEnd - pOption) : strlen(pOption);
            uint32_t optionIndex = UINT32_MAX;
            for (uint32_t i = 0; i < numOptions; ++i)
            {
                if (strncmp(llpcOptions[i], pOption, nameLength) == 0)
                {
                    optionIndex = i;
                    break;
                }
            }

            if (optionIndex != UINT32_MAX)
            {
                llpcOptions[optionIndex] = pOption;
            }
            else
            {
                llpcOptions[numOptions++] = pOption;
            }
        }
    }

    VK_ASSERT(numOptions <= MaxLlpcOptions);

    // Create LLPC compiler
    Vkgc::Result llpcResult = Llpc::ICompiler::Create(m_gfxIp, numOptions, llpcOptions, &pCompiler, pCache);
    VK_ASSERT(llpcResult == Vkgc::Result::Success);

    m_pLlpc = pCompiler;

    return (llpcResult == Vkgc::Result::Success) ? VK_SUCCESS : VK_ERROR_INITIALIZATION_FAILED;
}

// =====================================================================================================================
// Update the cache feedback for a stage.
void CompilerSolutionLlpc::UpdateStageCreationFeedback(
    PipelineCreationFeedback*       pStageFeedback,
    const Vkgc::PipelineShaderInfo& shader,
    const Llpc::CacheAccessInfo*    pStageCacheAccesses,
    ShaderStage                     stage)
{
    if ((shader.pModuleData != nullptr) && (pStageCacheAccesses[stage] != Llpc::CacheAccessInfo::CacheNotChecked))
    {
        pStageFeedback[stage].feedbackValid = true;
        pStageFeedback[stage].hitApplicationCache = (pStageCacheAccesses[stage] == Llpc::CacheAccessInfo::CacheHit);
    }
}
}<|MERGE_RESOLUTION|>--- conflicted
+++ resolved
@@ -140,15 +140,9 @@
 
     auto pPipelineCompiler = m_pPhysicalDevice->GetCompiler();
     pPipelineCompiler->ApplyPipelineOptions(pDevice, 0, &moduleInfo.options.pipelineOptions);
-<<<<<<< HEAD
-    #if LLPC_CLIENT_INTERFACE_MAJOR_VERSION < 50
-    moduleInfo.options.enableOpt = (flags & VK_SHADER_MODULE_ENABLE_OPT_BIT) ? true : false;
-    #endif
-=======
 #if LLPC_CLIENT_INTERFACE_MAJOR_VERSION < 50
     moduleInfo.options.enableOpt = (flags & VK_SHADER_MODULE_ENABLE_OPT_BIT) ? true : false;
 #endif
->>>>>>> 477361f6
 
     Vkgc::Result llpcResult = m_pLlpc->BuildShaderModule(&moduleInfo, &buildOut);
 
