/*
 ***********************************************************************************************************************
 *
 *  Copyright (c) 2015-2021 Advanced Micro Devices, Inc. All Rights Reserved.
 *
 *  Permission is hereby granted, free of charge, to any person obtaining a copy
 *  of this software and associated documentation files (the "Software"), to deal
 *  in the Software without restriction, including without limitation the rights
 *  to use, copy, modify, merge, publish, distribute, sublicense, and/or sell
 *  copies of the Software, and to permit persons to whom the Software is
 *  furnished to do so, subject to the following conditions:
 *
 *  The above copyright notice and this permission notice shall be included in all
 *  copies or substantial portions of the Software.
 *
 *  THE SOFTWARE IS PROVIDED "AS IS", WITHOUT WARRANTY OF ANY KIND, EXPRESS OR
 *  IMPLIED, INCLUDING BUT NOT LIMITED TO THE WARRANTIES OF MERCHANTABILITY,
 *  FITNESS FOR A PARTICULAR PURPOSE AND NONINFRINGEMENT. IN NO EVENT SHALL THE
 *  AUTHORS OR COPYRIGHT HOLDERS BE LIABLE FOR ANY CLAIM, DAMAGES OR OTHER
 *  LIABILITY, WHETHER IN AN ACTION OF CONTRACT, TORT OR OTHERWISE, ARISING FROM,
 *  OUT OF OR IN CONNECTION WITH THE SOFTWARE OR THE USE OR OTHER DEALINGS IN THE
 *  SOFTWARE.
 *
 **********************************************************************************************************************/
/**
 ***********************************************************************************************************************
 * @file  vk_layer_switchable_graphics.cpp
 * @brief Contains implementation of Vulkan switchable graphics layer instance interfaces.
 ***********************************************************************************************************************
 */

#include <string.h>
#include "include/vk_alloccb.h"
#include "include/vk_utils.h"
#include "include/vk_layer_switchable_graphics.h"
#include "include/query_dlist.h"
#include "palHashMapImpl.h"
#include "palMutex.h"

namespace vk
{

DispatchTableHashMap* g_pDispatchTables;
Util::Mutex g_traceMutex;

// =====================================================================================================================
// Implement vkGetInstanceProcAddr for implicit instance layer VK_LAYER_AMD_switchable_graphics, the layer dispatch
// table provides only two instance APIs, for the other instance APIs, call next link's function pointer
// pfnGetInstanceProcAddr to have a pass through implement since we don't want to do anything special in these APIs
static PFN_vkVoidFunction GetInstanceProcAddrSG(
    VkInstance  instance,
    VkDevice    device,
    const char* pName)
{
    const LayerDispatchTableEntry* pTable = vk::entry::g_LayerDispatchTable_SG;
    void* pFunc = nullptr;
    bool found = false;

    // Find the API in the layer dispatch table at first
    for (const LayerDispatchTableEntry* pEntry = pTable; (found == false) && (pEntry->pName != 0); pEntry++)
    {
        if (strstr(pEntry->pName, pName) != nullptr)
        {
            found = true;
            pFunc = pEntry->pFunc;
            break;
        }
    }

    // If the API isn't found in layer dispatch table, then call next link's function pointer to have a pass through
    // implementation for the layer interface
    if (pFunc == nullptr)
    {
        g_traceMutex.Lock();
        NextLinkFuncPointers nextLinkFuncs = *(g_pDispatchTables->FindKey(instance));
        g_traceMutex.Unlock();
        pFunc = reinterpret_cast<void*>(nextLinkFuncs.pfnGetInstanceProcAddr(instance, pName));
    }

    return reinterpret_cast<PFN_vkVoidFunction>(pFunc);
}

namespace entry
{

// =====================================================================================================================
// Layer's implementation for vkCreateInstance, call next link's vkCreateInstance and store the next link's dispatch
// table function pointers that we need in this layer
VKAPI_ATTR VkResult VKAPI_CALL vkCreateInstance_SG(
    const VkInstanceCreateInfo*                 pCreateInfo,
    const VkAllocationCallbacks*                pAllocator,
    VkInstance*                                 pInstance)
{
    VkResult result = VK_ERROR_INITIALIZATION_FAILED;
    VK_ASSERT(pCreateInfo != nullptr);

    union
    {
        const VkStructHeader*       pHeader;
        const VkInstanceCreateInfo* pInstanceCreateInfo;
    };

    for (pInstanceCreateInfo = pCreateInfo; pHeader != nullptr; pHeader = pHeader->pNext)
    {
        switch (static_cast<int>(pHeader->sType))
        {
        case VK_STRUCTURE_TYPE_LOADER_INSTANCE_CREATE_INFO:
        {
            VkLayerInstanceCreateInfo* pLayerInstanceCreateInfo =
                const_cast<VkLayerInstanceCreateInfo*>(reinterpret_cast<const VkLayerInstanceCreateInfo*>(pHeader));

            if (pLayerInstanceCreateInfo->function == VK_LAYER_LINK_INFO)
            {
                PFN_vkGetInstanceProcAddr pfnGetInstanceProcAddr =
                    pLayerInstanceCreateInfo->u.pLayerInfo->pfnNextGetInstanceProcAddr;

                PFN_vkCreateInstance pfnCreateInstance =
                    reinterpret_cast<PFN_vkCreateInstance>(pfnGetInstanceProcAddr(*pInstance, "vkCreateInstance"));

                // Advance the link info for the next element on the chain
                pLayerInstanceCreateInfo->u.pLayerInfo = pLayerInstanceCreateInfo->u.pLayerInfo->pNext;

                result = pfnCreateInstance(pCreateInfo, pAllocator, pInstance);
                if (result == VK_SUCCESS)
                {
                    Util::MutexAuto lock(&g_traceMutex);
                    const VkAllocationCallbacks* pAllocCb = &allocator::g_DefaultAllocCallback;
                    static PalAllocator palAllocater(const_cast<VkAllocationCallbacks*>(pAllocCb));
                    static DispatchTableHashMap dispatchTables(32, &palAllocater);
                    g_pDispatchTables = &dispatchTables;

                    // Initialize HashMap once
                    static bool isInitialized = false;
                    if (!isInitialized)
                    {
                        g_pDispatchTables->Init();
                        isInitialized = true;
                    }

                    // Temporary store the next link's dispatch table
                    NextLinkFuncPointers nextLinkFuncs;

                    // Store the next link's dispatch table function pointers that we need in the layer
                    nextLinkFuncs.pfnGetInstanceProcAddr = pfnGetInstanceProcAddr;
                    nextLinkFuncs.pfnCreateInstance = pfnCreateInstance;
                    nextLinkFuncs.pfnDestroyInstance =
                        reinterpret_cast<PFN_vkDestroyInstance>(
                            pfnGetInstanceProcAddr(*pInstance, "vkDestroyInstance"));
                    nextLinkFuncs.pfnEnumeratePhysicalDevices =
                        reinterpret_cast<PFN_vkEnumeratePhysicalDevices>(
                            pfnGetInstanceProcAddr(*pInstance, "vkEnumeratePhysicalDevices"));
                    nextLinkFuncs.pfnGetPhysicalDeviceProperties =
                        reinterpret_cast<PFN_vkGetPhysicalDeviceProperties>(
                            pfnGetInstanceProcAddr(*pInstance, "vkGetPhysicalDeviceProperties"));
                    nextLinkFuncs.pfnEnumeratePhysicalDeviceGroups =
                        reinterpret_cast<PFN_vkEnumeratePhysicalDeviceGroups>(
                            pfnGetInstanceProcAddr(*pInstance, "vkEnumeratePhysicalDeviceGroups"));
                    nextLinkFuncs.pfnEnumeratePhysicalDeviceGroupsKHR =
                        reinterpret_cast<PFN_vkEnumeratePhysicalDeviceGroupsKHR>(
                            pfnGetInstanceProcAddr(*pInstance, "vkEnumeratePhysicalDeviceGroupsKHR"));

                    // Store the next link's dispatch table to the hashmap
                    g_pDispatchTables->Insert(*pInstance, nextLinkFuncs);
                }
            }
            break;
        }
        default:
            break;
        }
    }

    return result;
}

VKAPI_ATTR void VKAPI_CALL vkDestroyInstance_SG(
    VkInstance                                  instance,
    const VkAllocationCallbacks*                pAllocator)
{
    Util::MutexAuto lock(&g_traceMutex);
    NextLinkFuncPointers nextLinkFuncs = *g_pDispatchTables->FindKey(instance);
    nextLinkFuncs.pfnDestroyInstance(instance, pAllocator);
    g_pDispatchTables->Erase(instance);
}

// =====================================================================================================================
// Layer's implementation for vkEnumeratePhysicalDevices, call next link's vkEnumeratePhysicalDevices implementation,
// then adjust the returned physical devices result by checking hybrid graphics platform and querying Dlist interface
VKAPI_ATTR VkResult VKAPI_CALL vkEnumeratePhysicalDevices_SG(
    VkInstance                                  instance,
    uint32_t*                                   pPhysicalDeviceCount,
    VkPhysicalDevice*                           pPhysicalDevices)
{
    g_traceMutex.Lock();
    NextLinkFuncPointers nextLinkFuncs = *g_pDispatchTables->FindKey(instance);
    g_traceMutex.Unlock();
    VkResult result = VK_SUCCESS;
    const VkAllocationCallbacks* pAllocCb = &allocator::g_DefaultAllocCallback;
    VK_ASSERT(pAllocCb != nullptr);

    VK_ASSERT(pPhysicalDeviceCount != nullptr);
    uint32_t physicalDeviceCount = 0;
    VkPhysicalDevice* pLayerPhysicalDevices = nullptr;

    result = nextLinkFuncs.pfnEnumeratePhysicalDevices(instance, &physicalDeviceCount, NULL);

    if (result == VK_SUCCESS)
    {
        void* pMemory = pAllocCb->pfnAllocation(pAllocCb->pUserData,
                                                physicalDeviceCount * sizeof(VkPhysicalDevice),
                                                sizeof(void*),
                                                VK_SYSTEM_ALLOCATION_SCOPE_INSTANCE);
        if (pMemory == nullptr)
        {
            result = VK_ERROR_OUT_OF_HOST_MEMORY;
        }
        else
        {
            pLayerPhysicalDevices = static_cast<VkPhysicalDevice*>(pMemory);
        }
    }

    // Call loader's terminator function into ICDs to get all the physical devices
    if (result == VK_SUCCESS)
    {
        result = nextLinkFuncs.pfnEnumeratePhysicalDevices(instance, &physicalDeviceCount, pLayerPhysicalDevices);
    }
#if defined(__unix__)

    if (result == VK_SUCCESS)
    {
        // Allocate memory space to place the PhysicalDeviceProperties
        void* pPropertiesMemory = pAllocCb->pfnAllocation(pAllocCb->pUserData,
                                  physicalDeviceCount * sizeof(VkPhysicalDeviceProperties),
                                  sizeof(void*),
                                  VK_SYSTEM_ALLOCATION_SCOPE_INSTANCE);
        VkPhysicalDeviceProperties* pProperties = static_cast<VkPhysicalDeviceProperties*>(pPropertiesMemory);

        if (pProperties == nullptr)
        {
            result = VK_ERROR_OUT_OF_HOST_MEMORY;
        }
        else
        {
            for (uint32_t i = 0; i < physicalDeviceCount; i++)
                nextLinkFuncs.pfnGetPhysicalDeviceProperties(pLayerPhysicalDevices[i], &pProperties[i]);
        }

        if (result == VK_SUCCESS)
        {
            uint32_t returnedPhysicalDeviceCount = 0;
            uint32_t availablePhysicalDeviceCount = 0;

            // Return specified physical devices according to environment variable AMD_VULKAN_ICD
            const char* pEnv = getenv("AMD_VULKAN_ICD");
            bool preferRADV = pEnv && !strcmp(pEnv, "RADV");

            for (uint32_t i = 0; i < physicalDeviceCount; i++)
            {
                bool isAMD      = pProperties[i].vendorID == VENDOR_ID_AMD || pProperties[i].vendorID == VENDOR_ID_ATI;
                bool isRADV     = isAMD && strstr(pProperties[i].deviceName, "RADV")     != nullptr;
                bool isLLVMpipe =          strstr(pProperties[i].deviceName, "llvmpipe") != nullptr;

                if ((!isAMD || isRADV == preferRADV) && (!isLLVMpipe || preferRADV))
                {
                    if (pPhysicalDevices != nullptr)
                    {
                        if (returnedPhysicalDeviceCount < *pPhysicalDeviceCount)
                            pPhysicalDevices[returnedPhysicalDeviceCount++] = pLayerPhysicalDevices[i];
                    }
                    else
                        returnedPhysicalDeviceCount++;
<<<<<<< HEAD
                    
=======

>>>>>>> cadcd46a
                    availablePhysicalDeviceCount++;
                }
            }
            *pPhysicalDeviceCount = returnedPhysicalDeviceCount;

            if (pPhysicalDevices != nullptr && returnedPhysicalDeviceCount < availablePhysicalDeviceCount)
                result = VK_INCOMPLETE;
        }

        if (pProperties != nullptr)
        {
            // Free previous allocated PhysicalDeviceProperties memory
            pAllocCb->pfnFree(pAllocCb->pUserData, pProperties);
        }
    }
#endif
    if (pLayerPhysicalDevices != nullptr)
    {
        pAllocCb->pfnFree(pAllocCb->pUserData, pLayerPhysicalDevices);
    }

    return result;
}

// =====================================================================================================================
// General part for both vkEnumeratePhysicalDeviceGroups_SG and vkEnumeratePhysicalDeviceGroupsKHR_SG
static VkResult vkEnumeratePhysicalDeviceGroupsComm(
    VkInstance                                  instance,
    uint32_t*                                   pPhysicalDeviceGroupCount,
    VkPhysicalDeviceGroupProperties*            pPhysicalDeviceGroupProperties,
    PFN_EnumPhysDeviceGroupsFunc                pEnumPhysDeviceGroupsFunc)
{
    g_traceMutex.Lock();
    NextLinkFuncPointers nextLinkFuncs = *g_pDispatchTables->FindKey(instance);
    g_traceMutex.Unlock();
    VkResult result = VK_SUCCESS;
    const VkAllocationCallbacks* pAllocCb = &allocator::g_DefaultAllocCallback;
    VK_ASSERT(pAllocCb != nullptr);

    VK_ASSERT(pPhysicalDeviceGroupCount != nullptr);
    uint32_t physicalDeviceGroupCount = *pPhysicalDeviceGroupCount;
    VkPhysicalDeviceGroupProperties* pLayerPhysicalDeviceGroups = nullptr;

    // Get real device groups count at first
    result = pEnumPhysDeviceGroupsFunc(instance, &physicalDeviceGroupCount, nullptr);

    if (result == VK_SUCCESS)
    {
        void* pMemory = pAllocCb->pfnAllocation(pAllocCb->pUserData,
                                                physicalDeviceGroupCount * sizeof(VkPhysicalDeviceGroupProperties),
                                                sizeof(void*),
                                                VK_SYSTEM_ALLOCATION_SCOPE_INSTANCE);
        if (pMemory == nullptr)
        {
            result = VK_ERROR_OUT_OF_HOST_MEMORY;
        }
        else
        {
            pLayerPhysicalDeviceGroups = static_cast<VkPhysicalDeviceGroupProperties*>(pMemory);
        }
    }

    // Call loader's terminator function into ICDs to get all the physical device groups
    if (result == VK_SUCCESS)
    {
        for (uint32_t i = 0; i < physicalDeviceGroupCount; i++)
        {
            pLayerPhysicalDeviceGroups[i].sType = VK_STRUCTURE_TYPE_PHYSICAL_DEVICE_GROUP_PROPERTIES;
            pLayerPhysicalDeviceGroups[i].pNext = nullptr;
        }

        result = pEnumPhysDeviceGroupsFunc(instance, &physicalDeviceGroupCount, pLayerPhysicalDeviceGroups);
    }

    if (result == VK_SUCCESS)
    {
        bool processDevices = false;

        if (physicalDeviceGroupCount > 1)
        {

#if defined(__unix__)
            processDevices = true;
#endif
        }

        if (processDevices)
        {
            uint32_t physicalDeviceCount = 0;
            nextLinkFuncs.pfnEnumeratePhysicalDevices(instance, &physicalDeviceCount, nullptr);
            void* pTmpLayerPhysicalDeviceMemory = pAllocCb->pfnAllocation(pAllocCb->pUserData,
                                                        physicalDeviceCount * sizeof(VkPhysicalDevice),
                                                        sizeof(void*),
                                                        VK_SYSTEM_ALLOCATION_SCOPE_INSTANCE);
            void* pPropertiesMemory = pAllocCb->pfnAllocation(pAllocCb->pUserData,
                                                    physicalDeviceCount * sizeof(VkPhysicalDeviceProperties),
                                                    sizeof(void*),
                                                    VK_SYSTEM_ALLOCATION_SCOPE_INSTANCE);
            VkPhysicalDevice* pTmpLayerPhysicalDevice = static_cast<VkPhysicalDevice*>(pTmpLayerPhysicalDeviceMemory);
            VkPhysicalDeviceProperties* pProperties = static_cast<VkPhysicalDeviceProperties*>(pPropertiesMemory);

            if ((pTmpLayerPhysicalDevice == nullptr) || (pProperties == nullptr))
            {
                result = VK_ERROR_OUT_OF_HOST_MEMORY;
            }
            else
            {
                // Call vkEnumeratePhysicalDevices_SG to get all valid physical devices, store all valid
                // physical device properies in pProperties
                result = vkEnumeratePhysicalDevices_SG(instance, &physicalDeviceCount, pTmpLayerPhysicalDevice);
                if (result == VK_SUCCESS)
                {
                    for (uint32_t i = 0; i < physicalDeviceCount; i++)
                    {
                       nextLinkFuncs.pfnGetPhysicalDeviceProperties(pTmpLayerPhysicalDevice[i], &pProperties[i]);
                    }
                }
            }

            if (result == VK_SUCCESS)
            {
                uint32_t deviceGroupCount = 0;

                // Check the physical devices in device group, only report the device groups which contains valid
                // physical devices
                for (uint32_t i = 0; i < physicalDeviceGroupCount; i++)
                {
                    VkPhysicalDeviceProperties properties = {};
                    nextLinkFuncs.pfnGetPhysicalDeviceProperties(
                            pLayerPhysicalDeviceGroups[i].physicalDevices[0], &properties);
                    for (uint32_t j = 0; j < physicalDeviceCount; j++)
                    {
                        if ((properties.vendorID == pProperties[j].vendorID) &&
                            (properties.deviceID == pProperties[j].deviceID) &&
                            (strcmp(properties.deviceName, pProperties[j].deviceName) == 0))
                        {
                            if (pPhysicalDeviceGroupProperties != nullptr)
                            {
                                pPhysicalDeviceGroupProperties[deviceGroupCount] = pLayerPhysicalDeviceGroups[i];
                            }

                            deviceGroupCount++;
                            break;
                        }
                    }
                }

                *pPhysicalDeviceGroupCount = deviceGroupCount;
            }

            if (pTmpLayerPhysicalDevice != nullptr)
            {
                pAllocCb->pfnFree(pAllocCb->pUserData, pTmpLayerPhysicalDevice);
            }

            if (pProperties != nullptr)
            {
                pAllocCb->pfnFree(pAllocCb->pUserData, pProperties);
            }
        }
        else
        {
            *pPhysicalDeviceGroupCount = physicalDeviceGroupCount;
            if (pPhysicalDeviceGroupProperties != nullptr)
            {
                for (uint32_t i = 0; i < physicalDeviceGroupCount; i++)
                {
                    pPhysicalDeviceGroupProperties[i] = pLayerPhysicalDeviceGroups[i];
                }
            }
        }
    }

    if (pLayerPhysicalDeviceGroups != nullptr)
    {
        pAllocCb->pfnFree(pAllocCb->pUserData, pLayerPhysicalDeviceGroups);
    }

    return result;
}

// =====================================================================================================================
// Layer's implementation for vkEnumeratePhysicalDeviceGroupsKHR, call next link's vkEnumeratePhysicalDeviceGroupsKHR,
// implementation, then adjust the returned physical device groups result by checking hybrid graphics platform
VKAPI_ATTR VkResult VKAPI_CALL vkEnumeratePhysicalDeviceGroupsKHR_SG(
    VkInstance                                  instance,
    uint32_t*                                   pPhysicalDeviceGroupCount,
    VkPhysicalDeviceGroupProperties*            pPhysicalDeviceGroupProperties)
{
    g_traceMutex.Lock();
    PFN_EnumPhysDeviceGroupsFunc pEnumPhysDeviceGroupsFunc = (*(g_pDispatchTables->FindKey(instance))).pfnEnumeratePhysicalDeviceGroupsKHR;
    g_traceMutex.Unlock();
    return vkEnumeratePhysicalDeviceGroupsComm(instance,
                                               pPhysicalDeviceGroupCount,
                                               pPhysicalDeviceGroupProperties,
                                               pEnumPhysDeviceGroupsFunc);
}

// =====================================================================================================================
// Layer's implementation for vkEnumeratePhysicalDeviceGroups, call next link's vkEnumeratePhysicalDeviceGroups,
// implementation, then adjust the returned physical device groups result by checking hybrid graphics platform
VKAPI_ATTR VkResult VKAPI_CALL vkEnumeratePhysicalDeviceGroups_SG(
    VkInstance                                  instance,
    uint32_t*                                   pPhysicalDeviceGroupCount,
    VkPhysicalDeviceGroupProperties*            pPhysicalDeviceGroupProperties)
{
    g_traceMutex.Lock();
    PFN_EnumPhysDeviceGroupsFunc pEnumPhysDeviceGroupsFunc = (*(g_pDispatchTables->FindKey(instance))).pfnEnumeratePhysicalDeviceGroups;
    g_traceMutex.Unlock();
    return vkEnumeratePhysicalDeviceGroupsComm(instance,
                                               pPhysicalDeviceGroupCount,
                                               pPhysicalDeviceGroupProperties,
                                               pEnumPhysDeviceGroupsFunc);
}

// Helper macro used to create an entry for the "primary" entry point implementation (i.e. the one that goes straight
// to the driver, unmodified.
#define LAYER_DISPATCH_ENTRY(entry_name) VK_LAYER_DISPATCH_ENTRY(entry_name, vk::entry::entry_name)

// Implicit layer VK_LAYER_AMD_switchable_graphics dispatch table
const LayerDispatchTableEntry g_LayerDispatchTable_SG[] =
{
    LAYER_DISPATCH_ENTRY(vkCreateInstance_SG),
    LAYER_DISPATCH_ENTRY(vkDestroyInstance_SG),
    LAYER_DISPATCH_ENTRY(vkEnumeratePhysicalDevices_SG),
    LAYER_DISPATCH_ENTRY(vkEnumeratePhysicalDeviceGroups_SG),
    LAYER_DISPATCH_ENTRY(vkEnumeratePhysicalDeviceGroupsKHR_SG),
    VK_LAYER_DISPATCH_TABLE_END()
};

// =====================================================================================================================
VKAPI_ATTR PFN_vkVoidFunction VKAPI_CALL vkGetInstanceProcAddrSG(
    VkInstance                                  instance,
    const char*                                 pName)
{
    return vk::GetInstanceProcAddrSG(instance, VK_NULL_HANDLE, pName);
}

} // namespace entry
} // namespace vk

extern "C"
{
// =====================================================================================================================
VKAPI_ATTR PFN_vkVoidFunction VKAPI_CALL vk_icdGetInstanceProcAddrSG(
    VkInstance                                  instance,
    const char*                                 pName)
{
    return vk::entry::vkGetInstanceProcAddrSG(instance, pName);
}
}<|MERGE_RESOLUTION|>--- conflicted
+++ resolved
@@ -270,11 +270,7 @@
                     }
                     else
                         returnedPhysicalDeviceCount++;
-<<<<<<< HEAD
-                    
-=======
-
->>>>>>> cadcd46a
+
                     availablePhysicalDeviceCount++;
                 }
             }
