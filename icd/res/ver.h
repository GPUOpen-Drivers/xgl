--- conflicted
+++ resolved
@@ -45,11 +45,7 @@
 // These values specify the driver ID and driver info string
 #define VULKAN_DRIVER_ID            VK_DRIVER_ID_AMD_OPEN_SOURCE_KHR  // "AMDOPEN"
 #define VULKAN_DRIVER_NAME_STR      "AMD open-source driver"
-<<<<<<< HEAD
-#define VULKAN_DRIVER_INFO_STR      "2023.Q1.2"
-=======
 #define VULKAN_DRIVER_INFO_STR      "2023.Q1.3"
->>>>>>> 99722535
 #define VULKAN_DRIVER_INFO_STR_LLPC "(LLPC)"
 
 // These values tell which version of the conformance test the driver is compliant against
